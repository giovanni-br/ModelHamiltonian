--- conflicted
+++ resolved
@@ -231,12 +231,9 @@
         n_sp = self.n_sites
         Nv = 2 * n_sp
         v = lil_matrix((Nv * Nv, Nv * Nv))
-<<<<<<< HEAD
-=======
         if self.u_onsite is None:
             self.u_onsite, self.Rxy_list = compute_u(
                 self.connectivity, self.atom_dictionary, self.affinity_dct)
->>>>>>> 43496a1e
 
         if self.u_onsite is not None:
             for p in range(n_sp):
@@ -244,9 +241,6 @@
 
                 v[i, j] = self.u_onsite[p]
 
-<<<<<<< HEAD
-        if self.gamma is not None:
-=======
         if self.gamma is None and not isinstance(
                 self.connectivity, np.ndarray):
             _, self.Rxy_list = compute_u(
@@ -255,7 +249,6 @@
                 self.u_onsite, self.Rxy_list, self.connectivity)
 
         elif self.gamma is not None:
->>>>>>> 43496a1e
             if basis == "spinorbital basis" and \
                     self.gamma.shape != (n_sp, n_sp):
                 raise TypeError("Gamma matrix has wrong shape")
