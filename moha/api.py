--- conflicted
+++ resolved
@@ -8,11 +8,6 @@
 
 from scipy.sparse import csr_matrix, lil_matrix
 
-<<<<<<< HEAD
-=======
-from .utils import convert_indices, expand_sym
-
->>>>>>> e57432f7
 __all__ = [
     "HamiltonianAPI",
 ]
@@ -112,7 +107,6 @@
     def to_dense(self, Ms, dim=2):
         r"""
         Convert to dense matrix.
-<<<<<<< HEAD
 
         Convert sparse array of integrals
         in scipy csr format to dense numpy array.
@@ -123,18 +117,6 @@
         dim: int
             target dimension of output array (either 2 or 4)
 
-=======
-
-        Convert sparse array of integrals
-        in scipy csr format to dense numpy array.
-
-        Parameters
-        ----------
-        Ms: scipy.sparse.csr_matrix
-        dim: int
-            target dimension of output array (either 2 or 4)
-
->>>>>>> e57432f7
         Returns
         -------
         np.ndarray
@@ -326,7 +308,6 @@
 
     def save(self, fname: str, integral, basis):
         r"""Save file as regular numpy array."""
-<<<<<<< HEAD
         pass
 
 
@@ -420,6 +401,4 @@
                 integral[sp, qr] = integral[qp, sr]
                 integral[qr, sp] = integral[sr, qp]
     return integral
-=======
-        pass
->>>>>>> e57432f7
+  